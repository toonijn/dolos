--- conflicted
+++ resolved
@@ -1,14 +1,11 @@
 import { Pair, ObjMap, Metadata, File } from "@/api/api";
 import { Vue } from "vue-property-decorator";
-<<<<<<< HEAD
 import { Occurrence } from "@dodona/dolos-lib";
-=======
 import { singleLinkageCluster } from "@/util/clustering-algorithms/SingleLinkageClustering";
 import { Clustering } from "@/util/clustering-algorithms/ClusterTypes";
 import * as d3 from "d3";
 
 export type Legend = {[key: string]: { label: string; selected: boolean; color: string }};
->>>>>>> 8ce12aef
 
 export default abstract class DataView extends Vue {
   async ensureData(): Promise<void> {
