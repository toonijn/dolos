import { defineStore } from "pinia";
import { shallowRef, computed } from "vue";
import { DATA_URL } from "@/api";
import { assertType, parseCsv } from "@/api/utils";
import { Cluster } from "@/util/clustering-algorithms/ClusterTypes";
import { singleLinkageCluster } from "@/util/clustering-algorithms/SingleLinkageClustering";
import {
  useApiStore,
  useFileStore,
  useKgramStore,
  useMetadataStore,
  useSemanticStore,
} from "@/api/stores";
import {
  Pair,
  ObjMap,
  File,
} from "@/api/models";
<<<<<<< HEAD
import * as DataWorker from "@/api/workers/data.worker";
import { getClusterElements } from "@/util/clustering-algorithms/ClusterFunctions";
=======
import * as Comlink from "comlink";
import { DataWorker } from "@/api/workers/data.worker";
>>>>>>> 1c886a32

/**
 * Store containing the pair data & helper functions.
 */
export const usePairStore = defineStore("pairs", () => {
  // List of pairs.
  const pairs = shallowRef<ObjMap<Pair>>({});
  const pairsList = computed<Pair[]>(() => Object.values(pairs.value));

  // If this store has been hydrated.
  const hydrated = shallowRef(false);

  // Data worker
  const dataWorker = Comlink.wrap<DataWorker>(new Worker(new URL("../workers/data.worker.ts", import.meta.url)));

  // Parse the pairs from a CSV string.
  function parse(pairData: any[], files: ObjMap<File>): ObjMap<Pair> {
    return Object.fromEntries(
      pairData.map((row) => {
        const id = parseInt(assertType(row.id));
        const similarity = parseFloat(assertType(row.similarity));
        const longestFragment = parseFloat(assertType(row.longestFragment));
        const totalOverlap = parseFloat(assertType(row.totalOverlap));
        const leftCovered = parseFloat(assertType(row.leftCovered));
        const rightCovered = parseFloat(assertType(row.rightCovered));

        const diff = {
          id,
          similarity,
          longestFragment,
          totalOverlap,
          leftFile: files[parseInt(assertType(row.leftFileId))],
          rightFile: files[parseInt(assertType(row.rightFileId))],
          matches: [],
          fragments: null,
          pairedMatches: [],
          unpairedMatches: [],
          leftCovered,
          rightCovered,
        };
        return [id, diff];
      })
    );
  }

  // Fetch the pairs from the CSV file.
  async function fetch(
    url: string = DATA_URL + "pairs.csv"
  ): Promise<any[]> {
    return await parseCsv(url);
  }

  // Reference to the other stores.
  const fileStore = useFileStore();
  const kgramStore = useKgramStore();
  const metadataStore = useMetadataStore();
  const semanticStore = useSemanticStore();
  const apiStore = useApiStore();

  // Hydrate the store
  async function hydrate(): Promise<void> {
    // Make sure the file store is hydrated.
    if (!fileStore.hydrated) {
      throw new Error("The file store must be hydrated before the pair store.");
    }

    pairs.value = parse(await fetch(), fileStore.files);
    hydrated.value = true;
  }

  // Populate the fragments for a given pair.
  async function populateFragments(pair: Pair): Promise<Pair> {
    const customOptions = metadataStore.metadata;
    const kmers = kgramStore.kgrams;
    const occurrences = semanticStore.occurrences;

    const pairWithFragments = await dataWorker.populateFragments(pair, customOptions, kmers, occurrences);
    pairs.value[pair.id] = pairWithFragments;
    return pairWithFragments;
  }

  // Populate the semantic matches for a given pair.
  async function populateSemantic(pair: Pair): Promise<Pair> {
    const occurrences = semanticStore.occurrences;

    const pairWithSemantic = await dataWorker.populateSemantic(pair, occurrences);
    pairs.value[pair.id] = pairWithSemantic;
    return pairWithSemantic;
  }

  // Get a pair by its ID.
  function getPair(id: number): Pair {
    return pairs.value[id];
  }

  // Get a list of pairs for a given file.
  function getPairs(file: File): Pair[] {
    return pairsList.value.filter((pair) => pair.leftFile === file || pair.rightFile === file) ?? [];
  }

  // Clustering
  const clustering = computed(() =>
    singleLinkageCluster(pairs.value, fileStore.files, apiStore.cutoffDebounced)
  );

  // Sorted Clustering
  const sortedClustering = computed(() => {
    const sortFn = (a: Cluster, b: Cluster): number => getClusterElements(b).size - getClusterElements(a).size;
    return [...clustering.value].sort(sortFn);
  });

  // Get the cluster for a given file.
  function getCluster(file: File | undefined): Cluster | undefined {
    if (!file) return undefined;

    // Find a cluster that contains a pair that contains the file.
    return clustering.value.find((cluster) =>
      [...cluster].some((pair) => pair.leftFile === file || pair.rightFile === file)
    );
  }

  // Get the index of the cluster for a given cluster.
  function getClusterIndex(cluster: Cluster): number {
    return sortedClustering.value.findIndex((c) => c === cluster);
  }

  return {
    pairs,
    pairsList,
    hydrated,
    hydrate,
    populateFragments,
    populateSemantic,
    getPair,
    getPairs,
    clustering,
    sortedClustering,
    getCluster,
    getClusterIndex,
  };
});
<|MERGE_RESOLUTION|>--- conflicted
+++ resolved
@@ -1,166 +1,163 @@
-import { defineStore } from "pinia";
-import { shallowRef, computed } from "vue";
-import { DATA_URL } from "@/api";
-import { assertType, parseCsv } from "@/api/utils";
-import { Cluster } from "@/util/clustering-algorithms/ClusterTypes";
-import { singleLinkageCluster } from "@/util/clustering-algorithms/SingleLinkageClustering";
-import {
-  useApiStore,
-  useFileStore,
-  useKgramStore,
-  useMetadataStore,
-  useSemanticStore,
-} from "@/api/stores";
-import {
-  Pair,
-  ObjMap,
-  File,
-} from "@/api/models";
-<<<<<<< HEAD
-import * as DataWorker from "@/api/workers/data.worker";
-import { getClusterElements } from "@/util/clustering-algorithms/ClusterFunctions";
-=======
-import * as Comlink from "comlink";
-import { DataWorker } from "@/api/workers/data.worker";
->>>>>>> 1c886a32
-
-/**
- * Store containing the pair data & helper functions.
- */
-export const usePairStore = defineStore("pairs", () => {
-  // List of pairs.
-  const pairs = shallowRef<ObjMap<Pair>>({});
-  const pairsList = computed<Pair[]>(() => Object.values(pairs.value));
-
-  // If this store has been hydrated.
-  const hydrated = shallowRef(false);
-
-  // Data worker
-  const dataWorker = Comlink.wrap<DataWorker>(new Worker(new URL("../workers/data.worker.ts", import.meta.url)));
-
-  // Parse the pairs from a CSV string.
-  function parse(pairData: any[], files: ObjMap<File>): ObjMap<Pair> {
-    return Object.fromEntries(
-      pairData.map((row) => {
-        const id = parseInt(assertType(row.id));
-        const similarity = parseFloat(assertType(row.similarity));
-        const longestFragment = parseFloat(assertType(row.longestFragment));
-        const totalOverlap = parseFloat(assertType(row.totalOverlap));
-        const leftCovered = parseFloat(assertType(row.leftCovered));
-        const rightCovered = parseFloat(assertType(row.rightCovered));
-
-        const diff = {
-          id,
-          similarity,
-          longestFragment,
-          totalOverlap,
-          leftFile: files[parseInt(assertType(row.leftFileId))],
-          rightFile: files[parseInt(assertType(row.rightFileId))],
-          matches: [],
-          fragments: null,
-          pairedMatches: [],
-          unpairedMatches: [],
-          leftCovered,
-          rightCovered,
-        };
-        return [id, diff];
-      })
-    );
-  }
-
-  // Fetch the pairs from the CSV file.
-  async function fetch(
-    url: string = DATA_URL + "pairs.csv"
-  ): Promise<any[]> {
-    return await parseCsv(url);
-  }
-
-  // Reference to the other stores.
-  const fileStore = useFileStore();
-  const kgramStore = useKgramStore();
-  const metadataStore = useMetadataStore();
-  const semanticStore = useSemanticStore();
-  const apiStore = useApiStore();
-
-  // Hydrate the store
-  async function hydrate(): Promise<void> {
-    // Make sure the file store is hydrated.
-    if (!fileStore.hydrated) {
-      throw new Error("The file store must be hydrated before the pair store.");
-    }
-
-    pairs.value = parse(await fetch(), fileStore.files);
-    hydrated.value = true;
-  }
-
-  // Populate the fragments for a given pair.
-  async function populateFragments(pair: Pair): Promise<Pair> {
-    const customOptions = metadataStore.metadata;
-    const kmers = kgramStore.kgrams;
-    const occurrences = semanticStore.occurrences;
-
-    const pairWithFragments = await dataWorker.populateFragments(pair, customOptions, kmers, occurrences);
-    pairs.value[pair.id] = pairWithFragments;
-    return pairWithFragments;
-  }
-
-  // Populate the semantic matches for a given pair.
-  async function populateSemantic(pair: Pair): Promise<Pair> {
-    const occurrences = semanticStore.occurrences;
-
-    const pairWithSemantic = await dataWorker.populateSemantic(pair, occurrences);
-    pairs.value[pair.id] = pairWithSemantic;
-    return pairWithSemantic;
-  }
-
-  // Get a pair by its ID.
-  function getPair(id: number): Pair {
-    return pairs.value[id];
-  }
-
-  // Get a list of pairs for a given file.
-  function getPairs(file: File): Pair[] {
-    return pairsList.value.filter((pair) => pair.leftFile === file || pair.rightFile === file) ?? [];
-  }
-
-  // Clustering
-  const clustering = computed(() =>
-    singleLinkageCluster(pairs.value, fileStore.files, apiStore.cutoffDebounced)
-  );
-
-  // Sorted Clustering
-  const sortedClustering = computed(() => {
-    const sortFn = (a: Cluster, b: Cluster): number => getClusterElements(b).size - getClusterElements(a).size;
-    return [...clustering.value].sort(sortFn);
-  });
-
-  // Get the cluster for a given file.
-  function getCluster(file: File | undefined): Cluster | undefined {
-    if (!file) return undefined;
-
-    // Find a cluster that contains a pair that contains the file.
-    return clustering.value.find((cluster) =>
-      [...cluster].some((pair) => pair.leftFile === file || pair.rightFile === file)
-    );
-  }
-
-  // Get the index of the cluster for a given cluster.
-  function getClusterIndex(cluster: Cluster): number {
-    return sortedClustering.value.findIndex((c) => c === cluster);
-  }
-
-  return {
-    pairs,
-    pairsList,
-    hydrated,
-    hydrate,
-    populateFragments,
-    populateSemantic,
-    getPair,
-    getPairs,
-    clustering,
-    sortedClustering,
-    getCluster,
-    getClusterIndex,
-  };
-});
+import { defineStore } from "pinia";
+import { shallowRef, computed } from "vue";
+import { DATA_URL } from "@/api";
+import { assertType, parseCsv } from "@/api/utils";
+import { Cluster } from "@/util/clustering-algorithms/ClusterTypes";
+import { singleLinkageCluster } from "@/util/clustering-algorithms/SingleLinkageClustering";
+import {
+  useApiStore,
+  useFileStore,
+  useKgramStore,
+  useMetadataStore,
+  useSemanticStore,
+} from "@/api/stores";
+import {
+  Pair,
+  ObjMap,
+  File,
+} from "@/api/models";
+import * as DataWorker from "@/api/workers/data.worker";
+import { getClusterElements } from "@/util/clustering-algorithms/ClusterFunctions";
+import * as Comlink from "comlink";
+import { DataWorker } from "@/api/workers/data.worker";
+
+/**
+ * Store containing the pair data & helper functions.
+ */
+export const usePairStore = defineStore("pairs", () => {
+  // List of pairs.
+  const pairs = shallowRef<ObjMap<Pair>>({});
+  const pairsList = computed<Pair[]>(() => Object.values(pairs.value));
+
+  // If this store has been hydrated.
+  const hydrated = shallowRef(false);
+
+  // Data worker
+  const dataWorker = Comlink.wrap<DataWorker>(new Worker(new URL("../workers/data.worker.ts", import.meta.url)));
+
+  // Parse the pairs from a CSV string.
+  function parse(pairData: any[], files: ObjMap<File>): ObjMap<Pair> {
+    return Object.fromEntries(
+      pairData.map((row) => {
+        const id = parseInt(assertType(row.id));
+        const similarity = parseFloat(assertType(row.similarity));
+        const longestFragment = parseFloat(assertType(row.longestFragment));
+        const totalOverlap = parseFloat(assertType(row.totalOverlap));
+        const leftCovered = parseFloat(assertType(row.leftCovered));
+        const rightCovered = parseFloat(assertType(row.rightCovered));
+
+        const diff = {
+          id,
+          similarity,
+          longestFragment,
+          totalOverlap,
+          leftFile: files[parseInt(assertType(row.leftFileId))],
+          rightFile: files[parseInt(assertType(row.rightFileId))],
+          matches: [],
+          fragments: null,
+          pairedMatches: [],
+          unpairedMatches: [],
+          leftCovered,
+          rightCovered,
+        };
+        return [id, diff];
+      })
+    );
+  }
+
+  // Fetch the pairs from the CSV file.
+  async function fetch(
+    url: string = DATA_URL + "pairs.csv"
+  ): Promise<any[]> {
+    return await parseCsv(url);
+  }
+
+  // Reference to the other stores.
+  const fileStore = useFileStore();
+  const kgramStore = useKgramStore();
+  const metadataStore = useMetadataStore();
+  const semanticStore = useSemanticStore();
+  const apiStore = useApiStore();
+
+  // Hydrate the store
+  async function hydrate(): Promise<void> {
+    // Make sure the file store is hydrated.
+    if (!fileStore.hydrated) {
+      throw new Error("The file store must be hydrated before the pair store.");
+    }
+
+    pairs.value = parse(await fetch(), fileStore.files);
+    hydrated.value = true;
+  }
+
+  // Populate the fragments for a given pair.
+  async function populateFragments(pair: Pair): Promise<Pair> {
+    const customOptions = metadataStore.metadata;
+    const kmers = kgramStore.kgrams;
+    const occurrences = semanticStore.occurrences;
+
+    const pairWithFragments = await dataWorker.populateFragments(pair, customOptions, kmers, occurrences);
+    pairs.value[pair.id] = pairWithFragments;
+    return pairWithFragments;
+  }
+
+  // Populate the semantic matches for a given pair.
+  async function populateSemantic(pair: Pair): Promise<Pair> {
+    const occurrences = semanticStore.occurrences;
+
+    const pairWithSemantic = await dataWorker.populateSemantic(pair, occurrences);
+    pairs.value[pair.id] = pairWithSemantic;
+    return pairWithSemantic;
+  }
+
+  // Get a pair by its ID.
+  function getPair(id: number): Pair {
+    return pairs.value[id];
+  }
+
+  // Get a list of pairs for a given file.
+  function getPairs(file: File): Pair[] {
+    return pairsList.value.filter((pair) => pair.leftFile === file || pair.rightFile === file) ?? [];
+  }
+
+  // Clustering
+  const clustering = computed(() =>
+    singleLinkageCluster(pairs.value, fileStore.files, apiStore.cutoffDebounced)
+  );
+
+  // Sorted Clustering
+  const sortedClustering = computed(() => {
+    const sortFn = (a: Cluster, b: Cluster): number => getClusterElements(b).size - getClusterElements(a).size;
+    return [...clustering.value].sort(sortFn);
+  });
+
+  // Get the cluster for a given file.
+  function getCluster(file: File | undefined): Cluster | undefined {
+    if (!file) return undefined;
+
+    // Find a cluster that contains a pair that contains the file.
+    return clustering.value.find((cluster) =>
+      [...cluster].some((pair) => pair.leftFile === file || pair.rightFile === file)
+    );
+  }
+
+  // Get the index of the cluster for a given cluster.
+  function getClusterIndex(cluster: Cluster): number {
+    return sortedClustering.value.findIndex((c) => c === cluster);
+  }
+
+  return {
+    pairs,
+    pairsList,
+    hydrated,
+    hydrate,
+    populateFragments,
+    populateSemantic,
+    getPair,
+    getPairs,
+    clustering,
+    sortedClustering,
+    getCluster,
+    getClusterIndex,
+  };
+});