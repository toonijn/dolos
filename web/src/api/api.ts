import * as d3 from "d3";
// import { assertType } from "typescript-is";

// TODO: replace with actual assertion
function assertType<T>(item: T | undefined | null): T {
  if (item == null) {
    debugger;
    throw new Error("Unexpected undefined");
  }
  return item;
}

/**
 * Simple interface for plain javascript objects with numeric keys.
 */
export interface ObjMap<T> {
  [id: number]: T;
}

export interface File {
  id: number;
  path: string;
  content: string;
  ast: string;
}

export interface Selection {
  startRow: number;
  startCol: number;
  endRow: number;
  endCol: number;
}

export interface PairedOccurrence {
  kmer: Kmer;
  left: {
    start: number;
    stop: number;
    index: number;
  };
  right: {
    start: number;
    stop: number;
    index: number;
  };
}

export interface Block {
  left: Selection;
  right: Selection;
  data: string;
  pairs: PairedOccurrence[];
}

export interface Diff {
  id: number;
  leftFile: File;
  rightFile: File;
  similarity: number;
  continuousOverlap: number;
  totalOverlap: number;
}

export interface Kmer {
  id: number;
  hash: number;
  data: string;
  files: File[];
}

export interface Metadata {
  [k: string]: unknown;
}

export interface ApiData {
  files: ObjMap<File>;
  diffs: ObjMap<Diff>;
  kmers: ObjMap<Kmer>;
  metadata: Metadata;
}

async function fetchFiles(
  url = "/data/files.csv"
): Promise<d3.DSVRowArray> {
  return await d3.csv(url);
}

async function fetchDiffs(
  url = "/data/diffs.csv"
): Promise<d3.DSVRowArray> {
  return await d3.csv(url);
}

async function fetchKmers(
  url = "/data/kmers.csv"
): Promise<d3.DSVRowArray> {
  return await d3.csv(url);
}

async function fetchMetadata(
  url = "/data/metadata.csv"
): Promise<d3.DSVRowArray> {
  return await d3.csv(url);
}

async function _fetchBlocks(
  diffId: number,
  url = "/data/blocks/"
): Promise<string> {
  return await d3.text(url + diffId + ".json");
}

function parseFiles(fileData: d3.DSVRowArray): ObjMap<File> {
  return Object.fromEntries(fileData.map(row => [row.id, row]));
}

function parseBlocks(blocksJson: string, kmers: ObjMap<Kmer>): Block[] {
  const parsed = JSON.parse(blocksJson);
<<<<<<< HEAD
  return parsed.map((blockData: any): Block => ({
    left: blockData.leftSelection,
    right: blockData.rightSelection,
    data: blockData.data,
    pairs: blockData.pairedOccurrences.map((pair: any): PairedOccurrence => ({
      kmer: kmers[pair.sharedKmer],
      left: pair.left,
      right: pair.right
    }))
  }));
=======
  return parsed.map((blockData: any): Block => {
    return {
      left: blockData.leftSelection,
      right: blockData.rightSelection,
      data: blockData.data,
      pairs: blockData.pairedOccurrences.map((pair: any): PairedOccurrence => {
        return {
          kmer: kmers[pair.sharedKmer],
          left: pair.left,
          right: pair.right
        };
      })
    };
  });
>>>>>>> 97980c72
}

function parseDiffs(
  diffData: d3.DSVRowArray,
  files: ObjMap<File>,
  kmers: ObjMap<Kmer>,
): ObjMap<Diff> {
  return Object.fromEntries(
    diffData.map(row => {
      const id = parseInt(assertType(row.id));
      const similarity = parseFloat(assertType(row.similarity));
      const continuousOverlap = parseFloat(assertType(row.continuousOverlap));
      const totalOverlap = parseFloat(assertType(row.totalOverlap));

      const diff = {
        id,
        similarity,
        continuousOverlap,
        totalOverlap,
        // blocks: blocks,
        leftFile: files[parseInt(assertType(row.leftFileId))],
        rightFile: files[parseInt(assertType(row.rightFileId))],
      };
      return [id, diff];
    })
  );
}

function parseKmers(kmerData: d3.DSVRowArray, fileMap: ObjMap<File>): ObjMap<Kmer> {
  return Object.fromEntries(kmerData.map(row => {
    const id = parseInt(assertType(row.id));
    const fileIds: number[] = assertType(JSON.parse(assertType(row.files)));
    const files: File[] = fileIds.map(id => fileMap[id]);
    const kmer = {
      id,
      hash: parseInt(assertType(row.hash)),
      data: assertType(row.data),
      files,
    };
    return [id, kmer];
  }));
}

function parseMetadata(data: d3.DSVRowArray): Metadata {
  return Object.fromEntries(
    data.map(row => [row.property, row.value])
  );
}

export async function fetchBlocks(diffId: number, kmers: ObjMap<Kmer>): Promise<Array<Block>> {
  const blocksPromise = _fetchBlocks(diffId);
  return parseBlocks(await blocksPromise, kmers);
}

export async function fetchData(): Promise<ApiData> {
  const kmerPromise = fetchKmers();
  const filePromise = fetchFiles();
  const metadataPromise = fetchMetadata();
  const diffPromise = fetchDiffs();

  const files = parseFiles(await filePromise);
  const kmers = parseKmers(await kmerPromise, files);
  const diffs = parseDiffs(await diffPromise, files, kmers);
  const metadata = parseMetadata(await metadataPromise);

  return { files, kmers, diffs: diffs, metadata };
}<|MERGE_RESOLUTION|>--- conflicted
+++ resolved
@@ -116,18 +116,6 @@
 
 function parseBlocks(blocksJson: string, kmers: ObjMap<Kmer>): Block[] {
   const parsed = JSON.parse(blocksJson);
-<<<<<<< HEAD
-  return parsed.map((blockData: any): Block => ({
-    left: blockData.leftSelection,
-    right: blockData.rightSelection,
-    data: blockData.data,
-    pairs: blockData.pairedOccurrences.map((pair: any): PairedOccurrence => ({
-      kmer: kmers[pair.sharedKmer],
-      left: pair.left,
-      right: pair.right
-    }))
-  }));
-=======
   return parsed.map((blockData: any): Block => {
     return {
       left: blockData.leftSelection,
@@ -142,7 +130,6 @@
       })
     };
   });
->>>>>>> 97980c72
 }
 
 function parseDiffs(
