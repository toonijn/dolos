--- conflicted
+++ resolved
@@ -59,16 +59,9 @@
     const smallFileWeight = file.amountOfKgrams < 15 ? (file.amountOfKgrams / 15) : 1;
 
     const finalScore =
-<<<<<<< HEAD
-      (this.steepSquareScaling(similarityScore?.weightedScore || 0) +
-      this.steepSquareScaling(totalOverlapScore?.weightedScore || 0) +
-      this.steepSquareScaling(longestFragmentScore?.weightedScore || 0) +
-      this.steepSquareScaling(semanticMatchScore?.weightedScore || 0)) *
-=======
       ((similarityScore?.weightedScore || 0) +
       (totalOverlapScore?.weightedScore || 0) +
       (longestFragmentScore?.weightedScore || 0)) *
->>>>>>> 8ce12aef
       smallFileWeight;
 
     return {
