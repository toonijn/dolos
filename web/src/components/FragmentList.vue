--- conflicted
+++ resolved
@@ -109,11 +109,8 @@
 
 <script lang="ts">
 import FragmentItem from "@/components/FragmentItem.vue";
-<<<<<<< HEAD
-import { Fragment, Pair } from "@/api/models";
-=======
-import { fileToTokenizedFile, Fragment, Pair, Selection } from "@/api/api";
->>>>>>> d3c975ee
+import { Fragment, Pair, Selection } from "@/api/models";
+import { fileToTokenizedFile } from "@/api/utils";
 import { Component, Prop, PropSync, Vue, Watch } from "vue-property-decorator";
 import { constructID, SelectionId } from "@/util/OccurenceHighlight";
 import { SideID } from "@/components/CompareCard.vue";
