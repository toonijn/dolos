--- conflicted
+++ resolved
@@ -78,13 +78,10 @@
 
   private selectedFiles: File[] = [];
 
-<<<<<<< HEAD
-=======
   mounted(): void {
     super.mounted();
   }
 
->>>>>>> f1fa87ba
   @Watch("cluster")
   redraw(): void {
     d3.select(`#${this.getSvgId()}`).selectAll("svg").remove();
