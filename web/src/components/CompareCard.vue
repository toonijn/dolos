--- conflicted
+++ resolved
@@ -1,5 +1,4 @@
 <template>
-<<<<<<< HEAD
   <v-container class="no-y-padding" fluid>
     <v-row>
       <v-col class="no-y-padding">
@@ -51,6 +50,15 @@
                         </v-col>
                       </v-row>
                     </v-col>
+                  </v-row>
+                  <v-row>
+                    <v-overflow-btn
+                      class="reviewStatusPicker"
+                      item-value="text"
+                      :items="Object.values(ReviewStatus)"
+                      :value="ReviewStatus.Unreviewed"
+                      @input="updateReviewStatus"
+                    ></v-overflow-btn>
                   </v-row>
                 </v-container>
               </v-card-title>
@@ -182,102 +190,6 @@
       </BlockList>
     </v-navigation-drawer>
   </v-container>
-=======
-  <v-card :loading="!loaded">
-    <v-card-title>
-      <v-container>
-        <v-row>
-          {{ leftFilename }}
-          <v-spacer/>
-          {{ rightFilename }}
-        </v-row>
-        <v-row>
-          <v-container id="dropdown-example-3">
-            <v-overflow-btn
-              class="reviewStatusPicker"
-              item-value="text"
-              :items="Object.values(ReviewStatus)"
-              :value="ReviewStatus.Unreviewed"
-              @input="updateReviewStatus"
-            ></v-overflow-btn>
-          </v-container>
-        </v-row>
-      </v-container>
-    </v-card-title>
-    <v-container fluid>
-      <v-row v-if="loaded" justify="center" no-gutters>
-        <v-col sm="6">
-          <v-row no-gutters>
-            <v-col cols="11">
-              <compare-side
-                ref="leftCompareSide"
-                :identifier="SideId.leftSideId"
-                :file="diff.leftFile"
-                :selections="leftSelection"
-                :selected-selections="selected.sides.leftSideId.blockClasses"
-                :hovering-selections="lastHovered.leftSideId.blockClasses"
-                @selectionclick="selectionClickEventHandler"
-                @selectionhoverenter="onHoverEnterHandler"
-                @selectionhoverexit="onHoverExitHandler"
-                @linesvisibleamount="setLinesVisible"
-                @codescroll="onScrollHandler"
-              >
-              </compare-side>
-            </v-col>
-            <v-col cols="auto">
-              <BarcodeChart
-                :selections="leftSelection"
-                :side-identifier="SideId.leftSideId"
-                :maxLines="maxLines"
-                :lines="leftLines"
-                :amount-of-lines-visible="linesVisible"
-                :document-scroll-fraction="leftScrollFraction"
-                :hovering-selections="lastHovered.leftSideId.blockClasses"
-                :selected-selections="selected.sides.leftSideId.blockClasses"
-                @selectionclick="selectionClickEventHandler"
-                @selectionhoverenter="onHoverEnterHandler"
-                @selectionhoverexit="onHoverExitHandler"
-              ></BarcodeChart>
-            </v-col>
-          </v-row>
-        </v-col>
-        <v-col sm="6">
-          <v-row no-gutters>
-            <v-col cols="11">
-              <compare-side
-                :identifier="SideId.rightSideId"
-                :file="diff.rightFile"
-                :selections="rightSelection"
-                :hovering-selections="lastHovered.rightSideId.blockClasses"
-                :selected-selections="selected.sides.rightSideId.blockClasses"
-                @selectionclick="selectionClickEventHandler"
-                @selectionhoverenter="onHoverEnterHandler"
-                @selectionhoverexit="onHoverExitHandler"
-                @codescroll="onScrollHandler"
-              >
-              </compare-side>
-            </v-col>
-            <v-col cols="auto">
-              <BarcodeChart
-                :selections="rightSelection"
-                :side-identifier="SideId.rightSideId"
-                :maxLines="maxLines"
-                :lines="rightLines"
-                :document-scroll-fraction="rightScrollFraction"
-                :amount-of-lines-visible="linesVisible"
-                :hovering-selections="lastHovered.rightSideId.blockClasses"
-                :selected-selections="selected.sides.rightSideId.blockClasses"
-                @selectionclick="selectionClickEventHandler"
-                @selectionhoverenter="onHoverEnterHandler"
-                @selectionhoverexit="onHoverExitHandler"
-              ></BarcodeChart>
-            </v-col>
-          </v-row>
-        </v-col>
-      </v-row>
-    </v-container>
-  </v-card>
->>>>>>> ed1f5694
 </template>
 <script lang="ts">
 
@@ -326,7 +238,6 @@
   @Prop({ default: false, required: true }) loaded!: boolean;
   @Prop({ required: true }) diff!: Diff;
 
-<<<<<<< HEAD
   shortcutsHelptext = [
     ["Left Arrow", "Previous"],
     ["Right Arrow", "Next"],
@@ -335,7 +246,7 @@
 
   blockListExtended = false;
   selectedItem = -1;
-=======
+
   updateReviewStatus(reviewStatus: ReviewStatus): void {
     this.$store.commit("setReviewStatus", { diffId: this.diff.id, reviewStatus });
   }
@@ -344,7 +255,6 @@
     return ReviewStatus;
   }
 
->>>>>>> ed1f5694
   blockClickCount = 0;
   currentBlockClassIndex = 0;
   // this maps a selected id to all the other selected-ids that it corresponds with
