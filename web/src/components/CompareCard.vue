<template>
  <v-container class="no-y-padding" fluid>
    <v-row>
      <v-col class="no-y-padding">
        <v-row class="no-y-padding" dense>
          <v-col class="no-y-padding" cols="12">
            <v-card :loading="!loaded" style="position: relative">
              <v-card-title>
                <v-container class="no-y-padding" fluid>
                  <v-row
                    class="no-y-padding"
                    justify="center"
                    justify-xl="space-around"
                  >
                    <v-col class="text-center">
                      {{ leftFilename }}
                    </v-col>
                    <v-col cols="auto">
                      <v-btn @click.prevent="swapFiles()">
                        <v-icon>
                          {{ mdiSwapHorizontalBold }}
                        </v-icon>
                      </v-btn>
                    </v-col>
                    <v-col class="text-center">
                      {{ rightFilename }}
                    </v-col>
                  </v-row>
                  <v-row>
                    <v-col cols="12">
                      <v-row dense justify="center">
                        <v-col cols="auto">
                          <v-chip label>
                            <v-icon left>
                              {{ mdiApproximatelyEqual }}
                            </v-icon>
                            Similarity: {{ activePair.similarity.toFixed(2) }}
                          </v-chip>
                        </v-col>
                        <v-col cols="auto">
                          <v-chip label>
                            <v-icon left size="20">
                              {{ mdiFileDocumentMultiple }}
                            </v-icon>
                            Longest fragment: {{ activePair.longestFragment }}
                          </v-chip>
                        </v-col>
                        <v-col cols="auto">
                          <v-chip label>
                            <v-icon left size="20">
                              {{ mdiFileDocumentMultipleOutline }}
                            </v-icon>
                            Total overlap: {{ activePair.totalOverlap }}
                          </v-chip>
                        </v-col>
                      </v-row>
                    </v-col>
                  </v-row>
                </v-container>
              </v-card-title>
              <v-card-text>
                <v-container fluid>
                  <v-row class="compare-container fullheight" justify="center" no-gutters v-if="loaded">
                    <v-col md="6" sm="12" class="fullheight">
                      <v-row class="flex-nowrap" no-gutters>
                        <v-col cols="11">
                          <compare-side
                            :active-selections="leftActiveSelectionIds()"
                            :file="activePair.leftFile"
                            :hovering-selections="lastHovered.leftSideId.fragmentClasses"
                            :identifier="SideID.leftSideId"
                            :selected-selections="selected.sides.leftSideId.fragmentClasses"
                            :selections="leftSelections"
                            :language="language"
                            :semantic-matches="activePair.leftMatches"
                            @codescroll="onScrollHandler"
                            @linesvisibleamount="setLinesVisible"
                            @selectionclick="selectionClickEventHandler"
                            @selectionhoverenter="onHoverEnterHandler"
                            @selectionhoverexit="onHoverExitHandler"
                            ref="leftCompareSide"
                          >
                          </compare-side>
                        </v-col>
                        <v-col cols="auto">
                          <BarcodeChart
                            :active-selections="leftActiveSelectionIds()"
                            :amount-of-lines-visible="linesVisible"
                            :document-scroll-fraction="leftScrollFraction"
                            :hovering-selections="lastHovered.leftSideId.fragmentClasses"
                            :lines="leftLines"
                            :maxLines="maxLines"
                            :selected-selections="selected.sides.leftSideId.fragmentClasses"
                            :selections="leftSelections"
                            :side-identifier="SideID.leftSideId"
                            @selectionclick="selectionClickEventHandler"
                            @selectionhoverenter="onHoverEnterHandler"
                            @selectionhoverexit="onHoverExitHandler"
                          ></BarcodeChart>
                        </v-col>
                      </v-row>
                    </v-col>
                    <v-col md="6" sm="12" class="fullheight">
                      <v-row class="flex-nowrap" no-gutters>
                        <v-col cols="11">
                          <compare-side
                            :active-selections="rightActiveSelectionIds()"
                            :file="activePair.rightFile"
                            :hovering-selections="lastHovered.rightSideId.fragmentClasses"
                            :identifier="SideID.rightSideId"
                            :selected-selections="selected.sides.rightSideId.fragmentClasses"
                            :selections="rightSelections"
                            :language="language"
                            :semantic-matches="activePair.rightMatches"
                            @codescroll="onScrollHandler"
                            @selectionclick="selectionClickEventHandler"
                            @selectionhoverenter="onHoverEnterHandler"
                            @selectionhoverexit="onHoverExitHandler"
                          >
                          </compare-side>
                        </v-col>
                        <v-col cols="auto">
                          <BarcodeChart
                            :active-selections="rightActiveSelectionIds()"
                            :amount-of-lines-visible="linesVisible"
                            :document-scroll-fraction="rightScrollFraction"
                            :hovering-selections="lastHovered.rightSideId.fragmentClasses"
                            :lines="rightLines"
                            :maxLines="maxLines"
                            :selected-selections="selected.sides.rightSideId.fragmentClasses"
                            :selections="rightSelections"
                            :side-identifier="SideID.rightSideId"
                            @selectionclick="selectionClickEventHandler"
                            @selectionhoverenter="onHoverEnterHandler"
                            @selectionhoverexit="onHoverExitHandler"
                          ></BarcodeChart>
                        </v-col>
                      </v-row>
                    </v-col>
                  </v-row>
                </v-container>
              </v-card-text>
            </v-card>
          </v-col>
        </v-row>
      </v-col>
      <v-col cols="auto" v-if="!fragmentListExtended">
        <v-row>
          <v-btn @click="fragmentListExtended = !fragmentListExtended" icon>
            <v-icon>
              <!-- For some strange reason "mdi-application-cog" and other cog variants wont work out of the box -->
              {{ mdiApplicationCog }}
            </v-icon>
          </v-btn>
        </v-row>
        <v-row>
          <v-menu @click.stop="" direction="top" offset-y open-on-hover transition="scale">
            <template v-slot:activator="{ on, attrs }">
              <v-btn @click.stop="" fab icon small v-bind="attrs" v-on="on">
                <v-icon dark>mdi-help</v-icon>
              </v-btn>
            </template>
            <v-card>
              <v-card-title>
                Keyboard shortcuts
              </v-card-title>
              <v-card-text>
                <v-list-item :dense="true" :key="i" v-for="(item, i)  in shortcutsHelptext">
                  {{ item[0] }}: {{ item[1] }}
                </v-list-item>
              </v-card-text>
            </v-card>
          </v-menu>
        </v-row>
      </v-col>
    </v-row>
    <v-navigation-drawer :value="fragmentListExtended" app clipped right>
      <FragmentList
        :pair="activePair"
        :kgram-length="kgramLength"
        :selected="selected"
        :selected-item-sync.sync="selectedItem"
      >
        <template v-slot:header>
          <v-btn @click="fragmentListExtended = false" icon small>
            <v-icon>mdi-close</v-icon>
          </v-btn>
        </template>
      </FragmentList>
      <SemanticList
        :semantic-matches="pairedMatches"
        :file="activePair.leftFile"
        :selected-item-sync.sync="selectedItem"
      >

      </SemanticList>
    </v-navigation-drawer>
  </v-container>
</template>
<script lang="ts">
import { Component, Prop, Vue, Watch } from "vue-property-decorator";
<<<<<<< HEAD
import { Fragment, Metadata, Pair, Selection } from "@/api/models";
=======
import { fileToTokenizedFile, Fragment, Metadata, Pair, Selection } from "@/api/api";
>>>>>>> d3c975ee
import CompareSide from "@/components/CompareSide.vue";
import BarcodeChart from "@/components/BarcodeChart.vue";
import SemanticList from "@/components/SemanticList.vue";
import { constructID, SelectionId } from "@/util/OccurenceHighlight";
import * as d3 from "d3";
import FragmentList from "@/components/FragmentList.vue";
import {
  mdiApplicationCog,
  mdiApproximatelyEqual,
  mdiFileDocumentMultiple,
  mdiFileDocumentMultipleOutline,
  mdiSwapHorizontalBold,
} from "@mdi/js";
import { SemanticAnalyzer } from "@dodona/dolos-lib/dist/lib/analyze/SemanticAnalyzer";
import { DecodedSemanticResult, PairedSemanticGroups, Region } from "@dodona/dolos-lib";

export enum SideID {
  leftSideId = "leftSideId",
  rightSideId = "rightSideId",
}
export type SemanticMatch = PairedSemanticGroups<DecodedSemanticResult> & { active: boolean };

@Component({
  data: () => ({
    SideID,
    mdiApplicationCog,
    mdiApproximatelyEqual,
    mdiFileDocumentMultiple,
    mdiFileDocumentMultipleOutline,
    mdiSwapHorizontalBold,
  }),
  components: { CompareSide, BarcodeChart, FragmentList, SemanticList },
})
export default class CompareCard extends Vue {
  @Prop({ default: false, required: true }) loaded!: boolean;
  @Prop({ required: true }) pair!: Pair;
  @Prop({ required: true }) metadata!: Metadata;

  shortcutsHelptext = [
    ["Left Arrow", "Previous"],
    ["Right Arrow", "Next"],
    ["Space/Enter", "Toggle selection"],
  ];

  filesSwapped = false;

  fragmentListExtended = false;
  selectedItem = -1;

  fragmentClickCount = 0;
  currentFragmentClassIndex = 0;
  // this maps a selected id to all the other selected-ids that it corresponds with
  leftMap!: Map<SelectionId, Array<SelectionId>>;
  rightMap!: Map<SelectionId, Array<SelectionId>>;
  // maps an id of a side to its map
  sideMap!: Map<SideID, Map<SelectionId, Array<SelectionId>>>;
  sideSelectionsToFragments: {
    [key in SideID]: {
      [key: string]: Fragment[];
    }
  } = {
    [SideID.leftSideId]: {},
    [SideID.rightSideId]: {},
  }

  selected: {
    sides: {
      [key in SideID]: {
        fragmentClasses: Array<SelectionId>;
      };
    };
    side?: string;
    fragmentClasses?: Array<SelectionId>;
  } = {
    sides: {
      [SideID.leftSideId]: { fragmentClasses: [] },
      [SideID.rightSideId]: { fragmentClasses: [] },
    }
  };

  lastHovered: {
    [key in SideID]: {
      fragmentClasses: Array<SelectionId>;
    };
  } = {
    [SideID.leftSideId]: { fragmentClasses: [] },
    [SideID.rightSideId]: { fragmentClasses: [] },
  };

  leftScrollFraction = 0;
  rightScrollFraction = 0;
  linesVisible = 0;

  _pairedMatches: Array<SemanticMatch> | null = null;
  _rightMatches: Array<SemanticMatch> | null = null;

  get language(): string {
    return this.metadata.language as string;
  }

  get kgramLength(): number {
    return this.metadata.kgramLength as number;
  }

  get activePair() : Pair {
    if (this.filesSwapped) {
      return {
        ...this.pair,
        leftFile: this.pair.rightFile,
        rightFile: this.pair.leftFile,
        fragments: this.pair.fragments === null
          ? null
          : this.pair.fragments.map(fragment => ({
            ...fragment,
            left: fragment.right,
            right: fragment.left,
            occurrences: fragment.occurrences.map(occurence => ({
              ...occurence,
              left: occurence.right,
              right: occurence.left,
            }))
          })),
        pairedMatches: this.pair.pairedMatches.map(u => ({ leftMatch: u.rightMatch, rightMatch: u.leftMatch })),
        unpairedMatches: this.pair.unpairedMatches,
      };
    } else {
      return this.pair;
    }
  }

  get leftIdentifier(): string {
    return SideID.leftSideId.toString();
  }

  get leftLines(): number {
    return this.trimLastEmptyLine(this.activePair.leftFile.content.split("\n"));
  }

  get rightLines(): number {
    return this.trimLastEmptyLine(this.activePair.rightFile.content.split("\n"));
  }

  get maxLines(): number {
    return Math.max(this.leftLines, this.rightLines);
  }

  get rightFilename(): string {
    return this.activePair.rightFile.path;
  }

  get leftFilename(): string {
    return this.activePair.leftFile.path;
  }

  get activeFragments(): Array<Fragment> {
    const isContained = (s1: Selection, s2: Region): boolean =>
      Region.valid(s1.startRow, s1.startCol, s1.endRow, s2.endCol) &&
      Region.diff(new Region(s1.startRow, s1.startCol, s1.endRow, s2.endCol), s2).length === 0;

    const leftCovers = this.pair.pairedMatches.map(p =>
      SemanticAnalyzer.getFullRange(fileToTokenizedFile(this.pair.leftFile), p.leftMatch));
    const rightCovers = this.pair.pairedMatches.map(p =>
      SemanticAnalyzer.getFullRange(fileToTokenizedFile(this.pair.rightFile), p.rightMatch));

    return this.activePair.fragments!
      .filter(fragment => fragment.active)
      .filter(f =>
        !(leftCovers.some(lc => isContained(f.left, lc)) &&
          rightCovers.some(rc => isContained(f.right, rc))));
  }

  get pairedMatches(): Array<SemanticMatch> {
    return this.activePair.pairedMatches.map(match => ({ ...match, active: true }));
  }

  getActivePairedMatches(): Array<SemanticMatch> {
    return this.pairedMatches.filter(v => v.active);
  }

  private leftActiveSelectionIds(): Array<SelectionId> {
    const fragments = this.activeFragments
      .map(fragment => constructID(fragment.left));

    const file = fileToTokenizedFile(this.activePair.leftFile);
    const regions = this.getActivePairedMatches().map(rm => SemanticAnalyzer.getFullRange(file, rm.leftMatch));
    const semanticMatches = regions.map(m => constructID(m));

    return [...fragments, ...semanticMatches];
  }

  private rightActiveSelectionIds(): Array<SelectionId> {
    const fragments = this.activeFragments
      .map(fragment => constructID(fragment.right));

    const file = fileToTokenizedFile(this.activePair.rightFile);
    const regions = this.getActivePairedMatches().map(rm => SemanticAnalyzer.getFullRange(file, rm.rightMatch));
    const semanticMatches = regions.map(m => constructID(m));

    return [...fragments, ...semanticMatches];
  }

  get leftSelections(): Array<Selection> {
    const file = fileToTokenizedFile(this.activePair.leftFile);
    const regions = this.pairedMatches.map(rm => SemanticAnalyzer.getFullRange(file, rm.leftMatch));

    return [...this.activePair.fragments!.map(fragment => fragment.left),
      ...regions];
  }

  get rightSelections(): Array<Selection> {
    const file = fileToTokenizedFile(this.activePair.rightFile);
    const regions = this.pairedMatches.map(rm => SemanticAnalyzer.getFullRange(file, rm.rightMatch));

    return [...this.activePair.fragments!.map(fragment => fragment.right),
      ...regions];
  }

  swapFiles(): void {
    this.filesSwapped = !this.filesSwapped;
    this.reset();
  }

  mounted(): void {
    this.initialize();
  }

  isSelectionActive(sideId: SideID): (selectionId: SelectionId) => boolean {
    return selectionId => {
      const fragments = this.sideSelectionsToFragments[sideId][selectionId];
      return fragments && fragments.some(fragment => fragment.active);
    };
  }

  onScrollHandler(sideId: SideID, scrollFraction: number): void {
    if (sideId === SideID.rightSideId) {
      this.rightScrollFraction = scrollFraction;
    } else {
      this.leftScrollFraction = scrollFraction;
    }
  }

  setLinesVisible(lines: number): void {
    this.linesVisible = lines;
  }

  /**
   * Prismjs trims the last line of code if that line is empty so we have to take that into account.
   */
  trimLastEmptyLine(lines: Array<string>): number {
    if (lines[lines.length - 1].length === 0) {
      return lines.length - 1;
    } else {
      return lines.length;
    }
  }

  reset(): void {
    this.fragmentListExtended = false;
    this.selectedItem = -1;
    this.fragmentClickCount = 0;
    this.currentFragmentClassIndex = 0;
    this.leftScrollFraction = 0;
    this.rightScrollFraction = 0;
    this.linesVisible = 0;

    this.selected.fragmentClasses = undefined;
    this.selected.sides[SideID.leftSideId].fragmentClasses = [];
    this.selected.sides[SideID.rightSideId].fragmentClasses = [];

    this.sideSelectionsToFragments[SideID.leftSideId] = {};
    this.sideSelectionsToFragments[SideID.rightSideId] = {};

    this.lastHovered[SideID.leftSideId].fragmentClasses = [];
    this.lastHovered[SideID.rightSideId].fragmentClasses = [];

    this.initialize();
  }

  initialize(): void {
    this.leftMap = new Map();
    this.rightMap = new Map();
    this.sideMap = new Map([
      [SideID.rightSideId, this.rightMap],
      [SideID.leftSideId, this.leftMap]
    ]);
    this.initializeMaps();
  }

  getOtherSide(sideId: SideID): SideID {
    return sideId === SideID.rightSideId ? SideID.leftSideId : SideID.rightSideId;
  }

  getAllOtherFragmentClasses(sideId: SideID, fragmentClasses: Array<string>): Array<string> {
    const map = this.sideMap.get(sideId)!;
    return fragmentClasses.flatMap(fragmentClass => map.get(fragmentClass)!);
  }

  onHoverEnterHandler(sideId: SideID, fragmentClasses: Array<string>): void {
    const filteredFragmentClasses = fragmentClasses.filter(this.isSelectionActive(sideId));
    const otherSideId = this.getOtherSide(sideId);
    const otherFragmentClasses = this.getAllOtherFragmentClasses(sideId, filteredFragmentClasses)
      .filter(this.isSelectionActive(otherSideId));

    this.lastHovered[sideId].fragmentClasses = filteredFragmentClasses;
    this.lastHovered[otherSideId].fragmentClasses = otherFragmentClasses;
  }

  onHoverExitHandler(sideId: SideID, fragmentClasses: Array<string>): void {
    const otherSideId = this.getOtherSide(sideId);
    this.lastHovered[sideId].fragmentClasses = [];
    this.lastHovered[otherSideId].fragmentClasses = [];
  }

  cycle(sideId: SideID, fragmentClasses: Array<string>): [string, string] {
    fragmentClasses.sort(this.sortSelectionId);
    // if the there is nothing that was last clicked, or a different fragment from last time is clicked initialize the
    // values
    if (this.selected.fragmentClasses === undefined || !(sideId === this.selected.side &&
      this.selected.fragmentClasses.toString() === fragmentClasses.toString())) {
      this.currentFragmentClassIndex = 0;
      this.fragmentClickCount = 1;
      Vue.set(this.selected, "side", sideId);
      // this.selected.side = sideId;
      Vue.set(this.selected, "fragmentClasses", fragmentClasses.slice());
      // this.selected.fragmentClasses = fragmentClasses.slice();
    }

    const map = this.sideMap.get(sideId)!;
    let id = this.selected.fragmentClasses![this.currentFragmentClassIndex];
    let fragments = map.get(id)!;
    // cycles through all the fragments on the other side and if all the fragments have been cycled through,
    // go to the next set of fragments
    if (this.fragmentClickCount === fragments.length) {
      this.fragmentClickCount = 1;
      this.currentFragmentClassIndex = (this.currentFragmentClassIndex + 1) % this.selected.fragmentClasses!.length;
      id = this.selected.fragmentClasses![this.currentFragmentClassIndex];
      fragments = map.get(id)!;
    } else {
      this.fragmentClickCount += 1;
    }

    const other = fragments[this.fragmentClickCount - 1] as string;
    return [id, other];
  }

  makeSelector(sideId: SideID, fragmentClasses: Array<string>): string {
    return fragmentClasses
      .map(fragmentClass => `#${sideId} .${fragmentClass}`)
      .join(", ");
  }

  selectionClickEventHandler(sideId: SideID, fragmentClasses: Array<string>): void {
    if (fragmentClasses.length === 0) {
      Vue.set(this.selected.sides[SideID.leftSideId], "fragmentClasses", []);
      Vue.set(this.selected.sides[SideID.rightSideId], "fragmentClasses", []);
    } else {
      const [id, other] = this.cycle(sideId, fragmentClasses);

      Vue.set(this.selected.sides[sideId], "fragmentClasses", [id]);
      Vue.set(this.selected.sides[this.getOtherSide(sideId)], "fragmentClasses", [other]);

      this.scrollSelectedIntoView();
    }
  }

  scrollSelectedIntoView(): void {
    // for some reason scrolling will not always work when it is done in each CompareSide separately
    const element = d3.select(
      this.makeSelector(
        SideID.leftSideId,
        this.selected.sides[SideID.leftSideId].fragmentClasses
      )
    ).node();
    const otherElement = d3.select(
      this.makeSelector(
        SideID.rightSideId,
        this.selected.sides[SideID.rightSideId].fragmentClasses
      )
    ).node();
    (element as HTMLElement).scrollIntoView({ behavior: "smooth", block: "center" });
    (otherElement as HTMLElement).scrollIntoView({ behavior: "smooth", block: "center" });
  }

  @Watch("selectedItem")
  fragmentClickEventHandler(index: number | undefined): void {
    if (index === undefined || index === -1) {
      Vue.set(this.selected.sides[SideID.leftSideId], "fragmentClasses", []);
      Vue.set(this.selected.sides[SideID.rightSideId], "fragmentClasses", []);
    } else {
      const { left, right } = this.activePair.fragments![index];
      Vue.set(this.selected.sides[SideID.leftSideId], "fragmentClasses", [constructID(left)]);
      Vue.set(this.selected.sides[SideID.rightSideId], "fragmentClasses", [constructID(right)]);
      this.scrollSelectedIntoView();
    }
  }

  extractRowCol(value: string): [number, number] {
    const [row, col] = value.split("-").slice(3, 5);
    return [+row, +col];
  }

  sortSelectionId(el1: string, el2: string): number {
    const [row1, col1] = this.extractRowCol(el1);
    const [row2, col2] = this.extractRowCol(el2);
    const res = row1 - row2;
    if (res === 0) {
      return col1 - col2;
    } else {
      return res;
    }
  }

  sortMap(map: Map<string, Array<string>>): void {
    for (const array of map.values()) {
      array.sort(this.sortSelectionId);
    }
  }

  /**
   * Initialized leftMap and rightMap. Either of these maps map a selection id to a list of corresponding selection ids
   * on the other CompareSide. This is done by looping over all the hunks in the current diff.
   */
  initializeMaps(): void {
    for (const fragment of this.activePair.fragments!) {
      const leftId = constructID(fragment.left);
      const rightId = constructID(fragment.right);
      if (!this.sideSelectionsToFragments[SideID.leftSideId][leftId]) {
        Vue.set(this.sideSelectionsToFragments[SideID.leftSideId], leftId, []);
      }
      this.sideSelectionsToFragments[SideID.leftSideId][leftId].push(fragment);

      if (!this.sideSelectionsToFragments[SideID.rightSideId][rightId]) {
        Vue.set(this.sideSelectionsToFragments[SideID.rightSideId], rightId, []);
      }
      this.sideSelectionsToFragments[SideID.rightSideId][rightId].push(fragment);

      if (!this.leftMap.has(leftId)) {
        this.leftMap.set(leftId, []);
      }
      if (!this.leftMap.get(leftId)!.includes(rightId)) {
        this.leftMap.get(leftId)!.push(rightId);
      }

      if (!this.rightMap.has(rightId)) {
        this.rightMap.set(rightId, []);
      }
      if (!this.rightMap.get(rightId)!.includes(leftId)) {
        this.rightMap.get(rightId)!.push(leftId);
      }
    }
    this.sortMap(this.leftMap);
    this.sortMap(this.rightMap);
  }
}
</script>

<style lang="scss">
@use 'variables';

.no-y-padding {
  padding-bottom: 0;
  padding-top: 0;
}

.fullheight {
  height: 100%;
}

.highlighted-code {
  height: var(--code-height);
}
</style><|MERGE_RESOLUTION|>--- conflicted
+++ resolved
@@ -199,11 +199,8 @@
 </template>
 <script lang="ts">
 import { Component, Prop, Vue, Watch } from "vue-property-decorator";
-<<<<<<< HEAD
 import { Fragment, Metadata, Pair, Selection } from "@/api/models";
-=======
-import { fileToTokenizedFile, Fragment, Metadata, Pair, Selection } from "@/api/api";
->>>>>>> d3c975ee
+import { fileToTokenizedFile } from "@/api/utils";
 import CompareSide from "@/components/CompareSide.vue";
 import BarcodeChart from "@/components/BarcodeChart.vue";
 import SemanticList from "@/components/SemanticList.vue";
