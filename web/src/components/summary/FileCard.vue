--- conflicted
+++ resolved
@@ -36,13 +36,9 @@
           <div class="graph-wrapper">
             <PairStatHistogram :numberOfTicks="25"
                                :extraLine="getLineSpot(file, 'similarity')"
-<<<<<<< HEAD
-                               :pair-field="'similarity'" />
-=======
                                :pair-field="'similarity'"
                                :scored-files="fileScorings"
             />
->>>>>>> f1fa87ba
             <div class="more-info">
               <v-tooltip bottom>
                 <template v-slot:activator="{ on, attrs }">
