
<template>
  <div class="svg-container" :id="getSvgId()"></div>
</template>
<script lang="ts">
import { Component, Prop } from "vue-property-decorator";
import { File } from "@/api/api";
import * as d3 from "d3";

import { TooltipTool } from "@/d3-tools/TooltipTool";
import { FileInterestingnessCalculator, FileScoring } from "@/util/FileInterestingness";
import { ResizableD3Viz } from "@/d3-tools/ResizableD3Viz";

@Component({})
export default class PairStatHistogram extends ResizableD3Viz {
  @Prop({ default: 50 }) numberOfTicks!: number;
  @Prop() extraLine: undefined | number;
  @Prop({ default: "similarity" }) pairField!: "similarity" | "longestFragment" | "totalOverlap";
  @Prop({ required: true }) scoredFiles!: FileScoring[];

  private maxFileData: number[] = [];

  private margin: { left: number; right: number; top: number; bottom: number };
  private width: number;
  private height: number;
  static x = 0;

  constructor() {
    super();
    this.margin = { top: 10, right: 30, bottom: 30, left: 40 };
    this.width = document.getElementById(this.getSvgId())?.clientWidth || 750 - this.margin.left - this.margin.right;
    this.height = document.getElementById(this.getSvgId())?.clientHeight || 400 - this.margin.top - this.margin.bottom;
  }

  initialize(): void {
    this.setSize();
    this.maxFileData = this.getMaxFileData();
    this.draw();
  }

  resize(width: number, height: number): void {
    if ((this.height + this.margin.top + this.margin.bottom) !== height) {
      console.log(this.height + this.margin.top + this.margin.bottom, height);
      this.setSize();
      this.draw();
    }
  }

<<<<<<< HEAD
  async afterDataInit(): Promise<void> {
    await this.ensureData();
    this.maxFileData = await this.getMaxFileData();
=======
  mounted(): void {
    super.mounted();
  }

  draw(): void {
>>>>>>> 8ce12aef
    const xScale = this.getXScale();
    const domain = xScale.domain();
    const ticks = xScale.ticks(this.numberOfTicks);
    const adjustedTicks = ticks[ticks.length - 1] === domain[1] ? ticks.slice(0, -1) : ticks;
    const histogram = d3
      .bin()
      .domain([0, 1])
      .thresholds(adjustedTicks);
    const bins = histogram(this.maxFileData);
    const yScale = this.getYScale(bins);

    const svg = this.addSVG(xScale, yScale, bins);
    this.addTooltipTool(svg, yScale);
    this.addLine(svg, xScale);
  }

  private getXScale(): d3.ScaleLinear<number, number> {
    const xScale = d3
      .scaleLinear()
      .domain([0, 1] as [number, number])
      .range([0, this.width]);

    return xScale;
  }

  private getYScale(
    bins: d3.Bin<number, number>[]
  ): d3.ScaleLinear<number, number> {
    const yScale = d3
      .scaleLinear()
      .range([this.height, 0])
      .domain([
        0,
        d3.max<d3.Bin<number, number>, number>(bins, ({ length }) => length),
      ] as number[]);
    return yScale;
  }

  private addSVG(
    xScale: d3.ScaleLinear<number, number>,
    yScale: d3.ScaleLinear<number, number>,
    data: d3.Bin<number, number>[]
  ): d3.Selection<any, unknown, HTMLElement, any> {
    d3.select(`#${this.getSvgId()}`).select("svg").remove();
<<<<<<< HEAD
    const g = d3
=======

    const svg = d3
>>>>>>> 8ce12aef
      .select(`#${this.getSvgId()}`)
      .append("svg")
      .attr("width", this.width + this.margin.left + this.margin.right)
      .attr("height", this.height + this.margin.top + this.margin.bottom)
      .append("g")
      .attr(
        "transform",
        "translate(" + this.margin.left + "," + this.margin.top + ")"
      );

    g
      .append("g")
      .attr("transform", "translate(0," + this.height + ")")
      .call(d3.axisBottom(xScale));

    g.append("g").call(d3.axisLeft(yScale));

    const h = this.height;
    g
      .selectAll("rect")
      .data<d3.Bin<number, number>>(data)
      .enter()
      .append("rect")
      .attr("x", 1)
      .attr("transform", function (d) {
        return "translate(" + xScale(d.x0 || 0) + "," + yScale(d.length) + ")";
      })
      .attr("width", function (d) {
        return xScale(d.x1 || 0) - xScale(d.x0 || 0) - 1;
      })
      .attr("height", function (d) {
        return h - yScale(d.length);
      })
      .style("fill", d => this.getBinColor(d));

    if (this.extraLine !== undefined) {
      g
        .append("line")
        .attr("x1", xScale(this.extraLine))
        .attr("y1", 0)
        .attr("x2", xScale(this.extraLine))
        .attr("y2", this.height)
        .attr("stroke", "black");
    }

    return g;
  }

<<<<<<< HEAD
  async getMaxFileData(): Promise<number[]> {
=======
  getMaxFileData(): number[] {
>>>>>>> 8ce12aef
    return this.scoredFiles.map(f => this.mapScoreToField(f));
  }

  private mapScoreToField(score: FileScoring): number {
    if (this.pairField === "similarity") { return score.similarityScore?.similarity || 0; }

    if (this.pairField === "totalOverlap") { return score.totalOverlapScore?.totalOverlapWrtSize || 0; }

    if (this.pairField === "longestFragment") { return score.longestFragmentScore?.longestFragmentWrtSize || 0; }

    return 0;
  }

  getBinColor(d: d3.Bin<number, number>): string {
    const defaultColor = "#1976D2";
    const warningColor = "red";

    if (
      this.extraLine !== undefined &&
      (d.x0 || 0) < this.extraLine &&
      (d.x1 || 0) >= this.extraLine
    ) {
      return warningColor;
    }
    return defaultColor;
  }

  private addTooltipTool(
    svg: d3.Selection<any, unknown, HTMLElement, any>,
    yScale: d3.ScaleLinear<number, number>
  ): void {
    const tool = new TooltipTool<d3.Bin<number, number>>(h => `
      There are <b>${h.length}</b> files that have a value between <b>${h.x0}</b> and <b>${h.x1}</b>
    `);
    svg.select("g")
      .selectAll("rect")
      .on("mouseenter", (e, d) =>
        tool.mouseEnter(e, d as d3.Bin<number, number>, true))
      .on("mouseleave", () => tool.mouseOut());
  }

  private addLine(
    svg: d3.Selection<any, unknown, HTMLElement, any>,
    xScale: d3.ScaleLinear<number, number>
  ): void {
    const line = svg
      .select("g")
      .insert("line", "rect")
      .attr("x1", xScale(0.5))
      .attr("y1", 0)
      .attr("x2", xScale(0.5))
      .attr("y2", this.height)
      .attr("stroke", "black")
      .attr("visibility", "hidden");
    const number = svg.select("g")
      .append("text")
      .attr("x", xScale(0.5))
      .attr("y", this.height + 8)
      .attr("dy", "0.71em")
      .attr("font-size", 15)
      .attr("visibility", "hidden");

    svg.on("mouseenter", () => { line.attr("visibility", "visible"); number.attr("visibility", "visible"); });
    svg.on("mousemove", o => {
      const xCoord = d3.pointer(o)[0] - this.margin.left;
      line.attr("x1", xCoord);
      line.attr("x2", xCoord);
      number.attr("x", xCoord);
      number.text(xScale.invert(xCoord).toFixed(2));
    });
    svg.on("mouseleave", () => { line.attr("visibility", "hidden"); number.attr("visibility", "hidden"); });
  }

  private setSize(): void {
    this.width = (document.getElementById(this.getSvgId())?.clientWidth || 750) -
      this.margin.left - this.margin.right;
    this.height = 400 -
      this.margin.top - this.margin.bottom;
  }
}
</script>
<style scoped>
.svg-container {
  max-height: 500px;
}
</style><|MERGE_RESOLUTION|>--- conflicted
+++ resolved
@@ -40,23 +40,16 @@
 
   resize(width: number, height: number): void {
     if ((this.height + this.margin.top + this.margin.bottom) !== height) {
-      console.log(this.height + this.margin.top + this.margin.bottom, height);
       this.setSize();
       this.draw();
     }
   }
 
-<<<<<<< HEAD
-  async afterDataInit(): Promise<void> {
-    await this.ensureData();
-    this.maxFileData = await this.getMaxFileData();
-=======
   mounted(): void {
     super.mounted();
   }
 
   draw(): void {
->>>>>>> 8ce12aef
     const xScale = this.getXScale();
     const domain = xScale.domain();
     const ticks = xScale.ticks(this.numberOfTicks);
@@ -101,12 +94,8 @@
     data: d3.Bin<number, number>[]
   ): d3.Selection<any, unknown, HTMLElement, any> {
     d3.select(`#${this.getSvgId()}`).select("svg").remove();
-<<<<<<< HEAD
-    const g = d3
-=======
 
     const svg = d3
->>>>>>> 8ce12aef
       .select(`#${this.getSvgId()}`)
       .append("svg")
       .attr("width", this.width + this.margin.left + this.margin.right)
@@ -117,15 +106,15 @@
         "translate(" + this.margin.left + "," + this.margin.top + ")"
       );
 
-    g
+    svg
       .append("g")
       .attr("transform", "translate(0," + this.height + ")")
       .call(d3.axisBottom(xScale));
 
-    g.append("g").call(d3.axisLeft(yScale));
+    svg.append("g").call(d3.axisLeft(yScale));
 
     const h = this.height;
-    g
+    svg
       .selectAll("rect")
       .data<d3.Bin<number, number>>(data)
       .enter()
@@ -143,7 +132,7 @@
       .style("fill", d => this.getBinColor(d));
 
     if (this.extraLine !== undefined) {
-      g
+      svg
         .append("line")
         .attr("x1", xScale(this.extraLine))
         .attr("y1", 0)
@@ -152,14 +141,10 @@
         .attr("stroke", "black");
     }
 
-    return g;
-  }
-
-<<<<<<< HEAD
-  async getMaxFileData(): Promise<number[]> {
-=======
+    return svg;
+  }
+
   getMaxFileData(): number[] {
->>>>>>> 8ce12aef
     return this.scoredFiles.map(f => this.mapScoreToField(f));
   }
 
