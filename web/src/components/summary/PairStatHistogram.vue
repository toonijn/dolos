--- conflicted
+++ resolved
@@ -4,12 +4,7 @@
 </template>
 <script lang="ts">
 import { Component, Prop } from "vue-property-decorator";
-<<<<<<< HEAD
-import { File } from "@/api/models";
-=======
->>>>>>> d3c975ee
 import * as d3 from "d3";
-
 import { TooltipTool } from "@/d3-tools/TooltipTool";
 import { FileScoring } from "@/util/FileInterestingness";
 import { ResizableD3Viz } from "@/d3-tools/ResizableD3Viz";
