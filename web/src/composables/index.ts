--- conflicted
+++ resolved
@@ -1,14 +1,10 @@
-export * from "./useVuetify";
-export * from "./useBreakpoints";
-export * from "./useRouter";
-export * from "./useRoute";
-<<<<<<< HEAD
-export * from "./usePartialLegend";
-=======
-export * from "./useRouteQuery";
-export * from "./useLegend";
->>>>>>> 633e60f6
-export * from "./useCluster";
-
-export * from "./d3/useD3Tooltip";
-export * from "./d3/useD3HullTool";
+export * from "./useVuetify";
+export * from "./useBreakpoints";
+export * from "./useRouter";
+export * from "./useRoute";
+export * from "./usePartialLegend";
+export * from "./useRouteQuery";
+export * from "./useCluster";
+
+export * from "./d3/useD3Tooltip";
+export * from "./d3/useD3HullTool";