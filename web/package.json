--- conflicted
+++ resolved
@@ -21,17 +21,10 @@
     "@vue/cli-plugin-router": "~5.0.8",
     "@vue/cli-plugin-typescript": "~5.0.8",
     "@vue/cli-service": "~5.0.8",
-<<<<<<< HEAD
     "@vue/eslint-config-standard": "^8.0.1",
     "@vue/eslint-config-typescript": "^11.0.0",
     "core-js": "^3.17.3",
     "eslint": "^8.21.0",
-=======
-    "@vue/eslint-config-standard": "^6.0.0",
-    "@vue/eslint-config-typescript": "^7.0.0",
-    "core-js": "^3.24.1",
-    "eslint": "^7.27.0",
->>>>>>> c26f0aae
     "eslint-plugin-import": "^2.24.2",
     "eslint-plugin-node": "^11.1.0",
     "eslint-plugin-promise": "^6.0.0",
@@ -49,12 +42,8 @@
     "@mdi/font": "^7.0.96",
     "@vueuse/core": "^9.0.2",
     "d3": "^7.0.0",
-<<<<<<< HEAD
-    "luxon": "^2.3.1",
     "monaco-editor": "^0.31.0",
-=======
     "luxon": "^3.0.1",
->>>>>>> c26f0aae
     "pinia": "^2.0.17",
     "prismjs": "^1.20.0",
     "roboto-fontface": "*",
