--- conflicted
+++ resolved
@@ -18,11 +18,7 @@
           path: |
             ${{ github.workspace }}/node_modules
             ${{ github.workspace }}/*/node_modules
-<<<<<<< HEAD
-          key: ${{ runner.os }}-node-${{ matrix.node }}-${{ hashFiles('/yarn.lock') }}-${{ hashFiles('/package.json') }} }}
-=======
-          key: ${{ runner.os }}-node-${{ matrix.node }}-${{ hashFiles('/yarn.lock') }}-${{ hashFiles('/package.json') }}
->>>>>>> a01be363
+          key: ${{ runner.os }}-node-${{ matrix.node }}-${{ hashFiles('/yarn.lock') }}-${{ hashFiles('/package.json') }}
       - name: Setup Node
         if: steps.cache-dependencies.outputs.cache-hit != 'true'
         uses: actions/setup-node@v2
@@ -53,11 +49,7 @@
           path: |
             ${{ github.workspace }}/node_modules
             ${{ github.workspace }}/*/node_modules
-<<<<<<< HEAD
-          key: ${{ runner.os }}-node-${{ matrix.node }}-${{ hashFiles('/yarn.lock') }}-${{ hashFiles('/package.json') }} }}
-=======
-          key: ${{ runner.os }}-node-${{ matrix.node }}-${{ hashFiles('/yarn.lock') }}-${{ hashFiles('/package.json') }}
->>>>>>> a01be363
+          key: ${{ runner.os }}-node-${{ matrix.node }}-${{ hashFiles('/yarn.lock') }}-${{ hashFiles('/package.json') }}
       - name: Check if cache was hit
         if: steps.cache-dependencies.outputs.cache-hit != 'true'
         run: |
@@ -106,11 +98,7 @@
           path: |
             ${{ github.workspace }}/node_modules
             ${{ github.workspace }}/*/node_modules
-<<<<<<< HEAD
-          key: ${{ runner.os }}-node-${{ matrix.node }}-${{ hashFiles('/yarn.lock') }}-${{ hashFiles('/package.json') }} }}
-=======
-          key: ${{ runner.os }}-node-${{ matrix.node }}-${{ hashFiles('/yarn.lock') }}-${{ hashFiles('/package.json') }}
->>>>>>> a01be363
+          key: ${{ runner.os }}-node-${{ matrix.node }}-${{ hashFiles('/yarn.lock') }}-${{ hashFiles('/package.json') }}
       - name: Check if cache was hit
         if: steps.cache-dependencies.outputs.cache-hit != 'true'
         run: |
@@ -142,11 +130,7 @@
           path: |
             ${{ github.workspace }}/node_modules
             ${{ github.workspace }}/*/node_modules
-<<<<<<< HEAD
-          key: ${{ runner.os }}-node-${{ matrix.node }}-${{ hashFiles('/yarn.lock') }}-${{ hashFiles('/package.json') }} }}
-=======
-          key: ${{ runner.os }}-node-${{ matrix.node }}-${{ hashFiles('/yarn.lock') }}-${{ hashFiles('/package.json') }}
->>>>>>> a01be363
+          key: ${{ runner.os }}-node-${{ matrix.node }}-${{ hashFiles('/yarn.lock') }}-${{ hashFiles('/package.json') }}
       - name: Check if cache was hit
         if: steps.cache-dependencies.outputs.cache-hit != 'true'
         run: |
@@ -179,11 +163,7 @@
           path: |
             ${{ github.workspace }}/node_modules
             ${{ github.workspace }}/*/node_modules
-<<<<<<< HEAD
-          key: ${{ runner.os }}-node-${{ matrix.node }}-${{ hashFiles('/yarn.lock') }}-${{ hashFiles('/package.json') }} }}
-=======
-          key: ${{ runner.os }}-node-${{ matrix.node }}-${{ hashFiles('/yarn.lock') }}-${{ hashFiles('/package.json') }}
->>>>>>> a01be363
+          key: ${{ runner.os }}-node-${{ matrix.node }}-${{ hashFiles('/yarn.lock') }}-${{ hashFiles('/package.json') }}
       - name: Check if cache was hit
         if: steps.cache-dependencies.outputs.cache-hit != 'true'
         run: |
@@ -215,11 +195,7 @@
           path: |
             ${{ github.workspace }}/node_modules
             ${{ github.workspace }}/*/node_modules
-<<<<<<< HEAD
-          key: ${{ runner.os }}-node-${{ matrix.node }}-${{ hashFiles('/yarn.lock') }}-${{ hashFiles('/package.json') }} }}
-=======
-          key: ${{ runner.os }}-node-${{ matrix.node }}-${{ hashFiles('/yarn.lock') }}-${{ hashFiles('/package.json') }}
->>>>>>> a01be363
+          key: ${{ runner.os }}-node-${{ matrix.node }}-${{ hashFiles('/yarn.lock') }}-${{ hashFiles('/package.json') }}
       - name: Check if cache was hit
         if: steps.cache-dependencies.outputs.cache-hit != 'true'
         run: |
@@ -252,11 +228,7 @@
           path: |
             ${{ github.workspace }}/node_modules
             ${{ github.workspace }}/*/node_modules
-<<<<<<< HEAD
-          key: ${{ runner.os }}-node-${{ matrix.node }}-${{ hashFiles('/yarn.lock') }}-${{ hashFiles('/package.json') }} }}
-=======
-          key: ${{ runner.os }}-node-${{ matrix.node }}-${{ hashFiles('/yarn.lock') }}-${{ hashFiles('/package.json') }}
->>>>>>> a01be363
+          key: ${{ runner.os }}-node-${{ matrix.node }}-${{ hashFiles('/yarn.lock') }}-${{ hashFiles('/package.json') }}
       - name: Check if cache was hit
         if: steps.cache-dependencies.outputs.cache-hit != 'true'
         run: |
@@ -290,11 +262,7 @@
           path: |
             ${{ github.workspace }}/node_modules
             ${{ github.workspace }}/*/node_modules
-<<<<<<< HEAD
-          key: ${{ runner.os }}-node-${{ matrix.node }}-${{ hashFiles('/yarn.lock') }}-${{ hashFiles('/package.json') }} }}
-=======
-          key: ${{ runner.os }}-node-${{ matrix.node }}-${{ hashFiles('/yarn.lock') }}-${{ hashFiles('/package.json') }}
->>>>>>> a01be363
+          key: ${{ runner.os }}-node-${{ matrix.node }}-${{ hashFiles('/yarn.lock') }}-${{ hashFiles('/package.json') }}
       - name: Check if cache was hit
         if: steps.cache-dependencies.outputs.cache-hit != 'true'
         run: |
